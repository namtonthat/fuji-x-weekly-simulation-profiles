--- conflicted
+++ resolved
@@ -14,13 +14,9 @@
 requests = "^2.31.0"
 rich = "^13.7.0"
 lxml = "^4.9.3"
-<<<<<<< HEAD
-black = "^23.11.0"
-=======
 types-requests = "^2.31.0.10"
 types-beautifulsoup4 = "^4.12.0.7"
 types-lxml = "^2023.10.21"
->>>>>>> 3112fdf7
 
 [tool.poetry.group.dev.dependencies]
 pytest = "^7.2.0"
@@ -39,9 +35,6 @@
 [build-system]
 requires = ["poetry-core>=1.0.0"]
 build-backend = "poetry.core.masonry.api"
-
-[tool.black]
-line-length = 120
 
 [tool.mypy]
 files = ["scrape"]
@@ -94,17 +87,10 @@
   "TRY",
 ]
 ignore = [
-<<<<<<< HEAD
-    # DoNotAssignLambda
-    "E731",
-    # XML injection attacks
-    "S320",
-=======
   # DoNotAssignLambda
   "E731",
   # XML injection attacks
   "S320",
->>>>>>> 3112fdf7
 ]
 
 [tool.ruff.format]
